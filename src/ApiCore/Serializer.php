--- conflicted
+++ resolved
@@ -436,13 +436,9 @@
     }
 }
 
-<<<<<<< HEAD
-Serializer::loadKnownMetadataTypes();
-=======
 // It is necessary to call this when this file is included. Otherwise we cannot be
 // guaranteed that the relevant classes will be loaded into the protobuf descriptor
 // pool when we try to unpack an Any object containing that class.
 // phpcs:disable PSR1.Files.SideEffects
 Serializer::loadKnownMetadataTypes();
-// phpcs:enable
->>>>>>> 55e16b05
+// phpcs:enable